--- conflicted
+++ resolved
@@ -9,13 +9,7 @@
     strategy:
       matrix:
         os: [ubuntu-latest, macos-latest, windows-latest]
-<<<<<<< HEAD
         python-version: ["3.6", "3.7", "3.8", "3.9"]
-=======
-    defaults:
-      run:
-        shell: bash
->>>>>>> b068e7f2
     steps:
       - name: Checkout
         uses: actions/checkout@v1
