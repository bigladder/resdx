import os
from doit.tools import create_folder

OUTPUT_PATH = "output"

def task_test():
  '''Performs tests'''
  return {
    'targets': ['output/heat-pump.png'],
    'actions': [
      (create_folder, [OUTPUT_PATH]),
      'pytest -v test'],
    'clean': True
  }

def task_examples():
  '''Run examples'''
  return {
<<<<<<< HEAD
    'targets': ['output/title24-heat-pump.py'],
    'actions': [
      (create_folder, [OUTPUT_PATH]),
      'python examples/model-comparison.py'],
=======
    'targets': ['output/Gross(fannotincluded)COP(atAconditions)_vs_SEER.png','output/Gross(fannotincluded)COP(atH1conditions)_vs_HSPF'],
    'actions': [
      (create_folder, [OUTPUT_PATH]),
      'python examples/inverse-calculations.py'],
>>>>>>> 10e1ea32
    'clean': True
  }<|MERGE_RESOLUTION|>--- conflicted
+++ resolved
@@ -16,16 +16,12 @@
 def task_examples():
   '''Run examples'''
   return {
-<<<<<<< HEAD
-    'targets': ['output/title24-heat-pump.py'],
+    'targets': ['output/title24-heat-pump.py',
+                'output/Gross(fannotincluded)COP(atAconditions)_vs_SEER.png',
+                'output/Gross(fannotincluded)COP(atH1conditions)_vs_HSPF'],
     'actions': [
       (create_folder, [OUTPUT_PATH]),
-      'python examples/model-comparison.py'],
-=======
-    'targets': ['output/Gross(fannotincluded)COP(atAconditions)_vs_SEER.png','output/Gross(fannotincluded)COP(atH1conditions)_vs_HSPF'],
-    'actions': [
-      (create_folder, [OUTPUT_PATH]),
+      'python examples/model-comparison.py',
       'python examples/inverse-calculations.py'],
->>>>>>> 10e1ea32
     'clean': True
   }