from enum import Enum
from scipy import optimize

from .util import calc_biquad, calc_quad
from .psychrometrics import psychrolib
from .units import fr_u, to_u

from .defrost import Defrost, DefrostControl, DefrostStrategy

## Model functions

# NREL Model
'''Based on Cutler et al, but also includes internal EnergyPlus calculations'''

<<<<<<< HEAD
def cutler_gross_cooling_power(conditions, system):
  T_iwb = convert(conditions.indoor.get_wb(),"K","°F") # Cutler curves use °F
  T_odb = convert(conditions.outdoor.db,"K","°F") # Cutler curves use °F
=======
def cutler_cooling_power(conditions, power_scalar):
  T_iwb = to_u(conditions.indoor.get_wb(),"°F") # Cutler curves use °F
  T_odb = to_u(conditions.outdoor.db,"°F") # Cutler curves use °F
>>>>>>> 10e1ea32
  eir_FT = calc_biquad([-3.437356399, 0.136656369, -0.001049231, -0.0079378, 0.000185435, -0.0001441], T_iwb, T_odb)
  eir_FF = calc_quad([1.143487507, -0.13943972, -0.004047787], conditions.air_mass_flow_fraction)
  cap_FT = calc_biquad([3.68637657, -0.098352478, 0.000956357, 0.005838141, -0.0000127, -0.000131702], T_iwb, T_odb)
  cap_FF = calc_quad([0.718664047, 0.41797409, -0.136638137], conditions.air_mass_flow_fraction)
  return eir_FF*cap_FF*eir_FT*cap_FT*system.gross_total_cooling_capacity_rated[conditions.compressor_speed]/system.gross_cooling_cop_rated[conditions.compressor_speed]

<<<<<<< HEAD
def cutler_gross_total_cooling_capacity(conditions, system):
  T_iwb = convert(conditions.indoor.get_wb(),"K","°F") # Cutler curves use °F
  T_odb = convert(conditions.outdoor.db,"K","°F") # Cutler curves use °F
=======
def cutler_total_cooling_capacity(conditions, capacity_scalar):
  T_iwb = to_u(conditions.indoor.get_wb(),"°F") # Cutler curves use °F
  T_odb = to_u(conditions.outdoor.db,"°F") # Cutler curves use °F
>>>>>>> 10e1ea32
  cap_FT = calc_biquad([3.68637657, -0.098352478, 0.000956357, 0.005838141, -0.0000127, -0.000131702], T_iwb, T_odb)
  cap_FF = calc_quad([0.718664047, 0.41797409, -0.136638137], conditions.air_mass_flow_fraction)
  return cap_FF*cap_FT*system.gross_total_cooling_capacity_rated[conditions.compressor_speed]

<<<<<<< HEAD
def cutler_gross_steady_state_heating_power(conditions, system):
  T_idb = convert(conditions.indoor.db,"°K","°F") # Cutler curves use °F
  T_odb = convert(conditions.outdoor.db,"K","°F") # Cutler curves use °F
=======
def cutler_steady_state_heating_power(conditions, power_scalar):
  T_idb = to_u(conditions.indoor.db,"°F") # Cutler curves use °F
  T_odb = to_u(conditions.outdoor.db,"°F") # Cutler curves use °F
>>>>>>> 10e1ea32
  eir_FT = calc_biquad([0.718398423,0.003498178, 0.000142202, -0.005724331, 0.00014085, -0.000215321], T_idb, T_odb)
  eir_FF = calc_quad([2.185418751, -1.942827919, 0.757409168], conditions.air_mass_flow_fraction)
  cap_FT = calc_biquad([0.566333415, -0.000744164, -0.0000103, 0.009414634, 0.0000506, -0.00000675], T_idb, T_odb)
  cap_FF = calc_quad([0.694045465, 0.474207981, -0.168253446], conditions.air_mass_flow_fraction)
  return eir_FF*cap_FF*eir_FT*cap_FT*system.gross_heating_capacity_rated[conditions.compressor_speed]/system.gross_heating_cop_rated[conditions.compressor_speed]

<<<<<<< HEAD
def cutler_gross_steady_state_heating_capacity(conditions, system):
  T_idb = convert(conditions.indoor.db,"°K","°F") # Cutler curves use °F
  T_odb = convert(conditions.outdoor.db,"K","°F") # Cutler curves use °F
=======
def cutler_steady_state_heating_capacity(conditions, capacity_scalar):
  T_idb = to_u(conditions.indoor.db,"°F") # Cutler curves use °F
  T_odb = to_u(conditions.outdoor.db,"°F") # Cutler curves use °F
>>>>>>> 10e1ea32
  cap_FT = calc_biquad([0.566333415, -0.000744164, -0.0000103, 0.009414634, 0.0000506, -0.00000675], T_idb, T_odb)
  cap_FF = calc_quad([0.694045465, 0.474207981, -0.168253446], conditions.air_mass_flow_fraction)
  return cap_FF*cap_FT*system.gross_heating_capacity_rated[conditions.compressor_speed]

def epri_gross_integrated_heating_capacity(conditions, system):
  # EPRI algorithm as described in EnergyPlus documentation
  if system.defrost.in_defrost(conditions):
    t_defrost = system.defrost.time_fraction(conditions)
    if system.defrost.control ==DefrostControl.TIMED:
        heating_capacity_multiplier = 0.909 - 107.33*coil_diff_outdoor_air_humidity(conditions)
    else:
        heating_capacity_multiplier = 0.875*(1 - t_defrost)

<<<<<<< HEAD
    if system.defrost.strategy == DefrostStrategy.REVERSE_CYCLE:
        Q_defrost_indoor_u = 0.01*(7.222 - convert(conditions.outdoor.db,"°K","°C"))*(system.gross_heating_capacity_rated[conditions.compressor_speed]/1.01667)
=======
    if defrost.strategy == DefrostStrategy.REVERSE_CYCLE:
        Q_defrost_indoor_u = 0.01*(7.222 - to_u(conditions.outdoor.db,"°C"))*(capacity_scalar/1.01667)
>>>>>>> 10e1ea32
    else:
        Q_defrost_indoor_u = 0

    Q_with_frost_indoor_u = system.gross_steady_state_heating_capacity(conditions)*heating_capacity_multiplier
    return Q_with_frost_indoor_u*(1 - t_defrost) - Q_defrost_indoor_u*t_defrost
  else:
    return system.gross_steady_state_heating_capacity(conditions)

def epri_gross_integrated_heating_power(conditions, system):
  # EPRI algorithm as described in EnergyPlus documentation
  if system.defrost.in_defrost(conditions):
    t_defrost = system.defrost.time_fraction(conditions)
    if system.defrost.control == DefrostControl.TIMED:
      input_power_multiplier = 0.9 - 36.45*coil_diff_outdoor_air_humidity(conditions)
    else:
      input_power_multiplier = 0.954*(1 - t_defrost)

<<<<<<< HEAD
    if system.defrost.strategy == DefrostStrategy.REVERSE_CYCLE:
      T_iwb = convert(conditions.indoor.wb,"K","°C")
=======
    if defrost.strategy == DefrostStrategy.REVERSE_CYCLE:
      T_iwb = to_u(conditions.indoor.wb,"°C")
>>>>>>> 10e1ea32
      T_odb = conditions.outdoor.db_C
      defEIRfT = calc_biquad([0.1528, 0, 0, 0, 0, 0], T_iwb, T_odb) # TODO: Check assumption from BEopt
      P_defrost = defEIRfT*(system.gross_heating_capacity_rated[conditions.compressor_speed]/1.01667)
    else:
      P_defrost = system.defrost.resistive_power

    P_with_frost = system.gross_steady_state_heating_power(conditions)*input_power_multiplier
    return P_with_frost*(1 - t_defrost) + P_defrost*t_defrost
  else:
    return system.gross_steady_state_heating_power(conditions)

def epri_defrost_time_fraction(conditions):
  # EPRI algorithm as described in EnergyPlus documentation
  return 1/(1+(0.01446/coil_diff_outdoor_air_humidity(conditions)))

def coil_diff_outdoor_air_humidity(conditions):
  # EPRI algorithm as described in EnergyPlus documentation
  T_coil_outdoor = 0.82 * to_u(conditions.outdoor.db,"°C") - 8.589  # In C
  saturated_air_himidity_ratio = psychrolib.GetSatHumRatio(T_coil_outdoor,conditions.outdoor.p) # pressure in Pa already
  humidity_diff = conditions.outdoor.get_hr() - saturated_air_himidity_ratio
  return max(1.0e-6, humidity_diff)

def energyplus_gross_sensible_cooling_capacity(conditions, system):
  Q_t = system.gross_total_cooling_capacity(conditions)
  h_i = conditions.indoor.get_h()
  m_dot = conditions.air_mass_flow
  h_ADP = h_i - Q_t/(m_dot*(1 - system.bypass_factor(conditions)))
  root_fn = lambda T_ADP : psychrolib.GetSatAirEnthalpy(T_ADP, conditions.indoor.p) - h_ADP
  T_ADP = optimize.newton(root_fn, conditions.indoor.db_C)
  w_ADP = psychrolib.GetSatHumRatio(T_ADP, conditions.indoor.p)
  h_sensible = psychrolib.GetMoistAirEnthalpy(conditions.indoor.db_C,w_ADP)
  return Q_t*(h_sensible - h_ADP)/(h_i - h_ADP)

# FSEC Model (TODO)

# Title 24 Model

def CA_regression(coeffs,T_ewb,T_odb,T_edb,V_std_per_rated_cap):
  return coeffs[0]*T_edb + \
    coeffs[1]*T_ewb + \
    coeffs[2]*T_odb + \
    coeffs[3]*V_std_per_rated_cap + \
    coeffs[4]*T_edb*T_odb + \
    coeffs[5]*T_edb*V_std_per_rated_cap + \
    coeffs[6]*T_ewb*T_odb + \
    coeffs[7]*T_ewb*V_std_per_rated_cap + \
    coeffs[8]*T_odb*V_std_per_rated_cap + \
    coeffs[9]*T_ewb*T_ewb + \
    coeffs[10]/V_std_per_rated_cap + \
    coeffs[11]

def title24_shr(conditions):
<<<<<<< HEAD
  T_iwb = convert(conditions.indoor.get_wb(),"K","°F") # Title 24 curves use °F
  T_odb = convert(conditions.outdoor.db,"K","°F") # Title 24 curves use °F
  T_idb = convert(conditions.indoor.db,"K","°F") # Title 24 curves use °F
  CFM_per_ton = convert(conditions.std_air_vol_flow_per_capacity,"m**3/W/s","cu_ft/min/ton_of_refrigeration")
=======
  T_iwb = to_u(conditions.indoor.get_wb(),"°F") # Cutler curves use °F
  T_odb = to_u(conditions.outdoor.db,"°F") # Title 24 curves use °F
  T_idb = to_u(conditions.indoor.db,"°F") # Title 24 curves use °F
  CFM_per_ton = to_u(conditions.std_air_vol_flow_per_capacity,"cu_ft/min/ton_of_refrigeration")
>>>>>>> 10e1ea32
  coeffs = [0.0242020,-0.0592153,0.0012651,0.0016375,0,0,0,-0.0000165,0,0.0002021,0,1.5085285]
  SHR = CA_regression(coeffs,T_iwb,T_odb,T_idb,CFM_per_ton)
  return min(1.0, SHR)

def title24_eer_rated(seer):
  if seer < 13.0:
    return 10.0  + 0.84 * (seer - 11.5)
  elif seer < 16.0:
    return 11.3 + 0.57 * (seer - 13.0)
  else:
    return 13.0

class MotorType(Enum):
  PSC = 1,
  BPM = 2

def title24_fan_efficacy_rated(flow_per_capacity, motor_type=MotorType.PSC):
  if motor_type == MotorType.PSC:
    power_per_capacity = u(500,'(Btu/h)/ton_of_refrigeration')
  else:
    power_per_capacity = u(283,'(Btu/h)/ton_of_refrigeration')
  return power_per_capacity/flow_per_capacity

def title24_gross_total_cooling_capacity(conditions, system):
  shr = title24_shr(conditions)
  T_iwb = convert(conditions.indoor.get_wb(),"K","°F") # Title 24 curves use °F
  T_odb = convert(conditions.outdoor.db,"K","°F") # Title 24 curves use °F
  T_idb = convert(conditions.indoor.db,"K","°F") # Title 24 curves use °F
  CFM_per_ton = convert(conditions.std_air_vol_flow_per_capacity,"m**3/W/s","cu_ft/min/ton_of_refrigeration")
  if shr < 1:
    coeffs = [0,0.009645900,0.002536900,0.000171500,0,0,-0.000095900,0.000008180,-0.000007550,0.000105700,-53.542300000,0.381567150]
  else: # shr == 1
    coeffs = [0.009483100,0,-0.000600600,-0.000148900,-0.000032600,0.000011900,0,0,-0.000005050,0,-52.561740000,0.430751600]
  return CA_regression(coeffs,T_iwb,T_odb,T_idb,CFM_per_ton)*system.gross_total_cooling_capacity_rated[conditions.compressor_speed]

def title24_gross_sensible_cooling_capacity(conditions, system):
  return title24_shr(conditions)*system.gross_total_cooling_capacity(conditions)

def title24_gross_cooling_power(conditions, system):
  shr = title24_shr(conditions)
  T_iwb = convert(conditions.indoor.get_wb(),"K","°F") # Title 24 curves use °F
  T_odb = convert(conditions.outdoor.db,"K","°F") # Title 24 curves use °F
  T_idb = convert(conditions.indoor.db,"K","°F") # Title 24 curves use °F
  CFM_per_ton = convert(conditions.std_air_vol_flow_per_capacity,"m**3/W/s","cu_ft/min/ton_of_refrigeration")
  cap95 = system.net_total_cooling_capacity_rated[conditions.compressor_speed]
  q_fan = system.cooling_fan_power_rated[conditions.compressor_speed]
  if T_odb < 95.0:
    seer = u(system.kwargs["input_seer"],'Btu/Wh')
    if shr < 1:
      seer_coeffs = [0,-0.0202256,0.0236703,-0.0006638,0,0,-0.0001841,0.0000214,-0.00000812,0.0002971,-27.95672,0.209951063]
      cap_coeffs = [0,0.009645900,0.002536900,0.000171500,0,0,-0.000095900,0.000008180,-0.000007550,0.000105700,-53.542300000,0.381567150]
    else: # shr == 1
      seer_coeffs = [0.0046103,0,0.0125598,-0.000512,-0.0000357,0.0000105,0,0,0,0,0,-0.316172311]
      cap_coeffs = [0.009483100,0,-0.000600600,-0.000148900,-0.000032600,0.000011900,0,0,-0.000005050,0,-52.561740000,0.430751600]
    f_cond_seer = CA_regression(cap_coeffs,T_iwb,T_odb,T_idb,CFM_per_ton)/CA_regression(seer_coeffs,T_iwb,T_odb,T_idb,CFM_per_ton)
    seer_nf = f_cond_seer*(1.09*cap95+q_fan)/(1.09*cap95/seer - q_fan) # unitless
  else:
    seer_nf = 0.0
  if T_odb > 82.0:
    eer = system.net_cooling_cop_rated[conditions.compressor_speed]
    if shr < 1:
      eer_coeffs = [0,-0.020225600,0.023670300,-0.000663800,0,0,-0.000184100,0.000021400,-0.000008120,0.000297100,-27.956720000,0.015003100]
    else: # shr == 1
      eer_coeffs = [0.004610300,0,0.012559800,-0.000512000,-0.000035700,0.000010500,0,0,0,0,0,-0.475306500]
    cap_nf = system.gross_total_cooling_capacity_rated[conditions.compressor_speed]
    f_cond_eer = CA_regression(eer_coeffs,T_iwb,T_odb,T_idb,CFM_per_ton)
    eer_nf = cap_nf/(f_cond_eer*(cap95/eer - q_fan/3.413))
  else:
    eer_nf = 0.0
  if T_odb <= 82.0:
    eer_t = seer_nf
  elif T_odb < 95.0:
    eer_t = seer_nf + (T_odb - 82.0)*(eer_nf - seer_nf)/13.0
  else:
    eer_t = eer_nf
  if "input_cooling_efficiency_multiplier" in system.kwargs:
    f_eff = system.kwargs["input_cooling_efficiency_multiplier"]
  else:
    f_eff = 1.0
  return system.gross_total_cooling_capacity(conditions)/(eer_t*f_eff)

def title24_cap17_ratio_rated(hspf):
  '''
  Return the ratio of net integrated heating capacity for 47 F / 17 F.
  '''
  if hspf < 7.5:
    return 0.1113 * hspf - 0.22269
  elif hspf < 9.5567:
    return 0.017 * hspf + 0.4804
  elif hspf < 10.408:
    return 0.0982 * hspf - 0.2956
  else:
    return 0.0232 * hspf + 0.485

def title24_get_cap17(conditions, system):
  '''
  Return the net integrated heating capacity at 17 F.
  '''
  # If not already in the model data, initialize the model data
  if "cap17" not in system.model_data:
    system.model_data["cap17"] = [None]*system.number_of_speeds

  if system.model_data["cap17"][conditions.compressor_speed] is not None:
    # If it's already in the model data, return the stored value
    return system.model_data["cap17"][conditions.compressor_speed]
  else:
    # If not already in the model data then...
    if "cap17" in system.kwargs:
      # Read from model kwargs (if provided)
      system.model_data["cap17"][conditions.compressor_speed] = system.kwargs["cap17"][conditions.compressor_speed]
    else:
      # or use the Title 24 default calculation
      cap47 = system.net_heating_capacity_rated[conditions.compressor_speed]
      system.model_data["cap17"][conditions.compressor_speed] = title24_cap17_ratio_rated(system.kwargs["input_hspf"])*cap47
    return system.model_data["cap17"][conditions.compressor_speed]

def title24_get_cap35(conditions, system):
  if "cap35" not in system.model_data:
    system.model_data["cap35"] = [None]*system.number_of_speeds

  if system.model_data["cap35"][conditions.compressor_speed] is not None:
    return system.model_data["cap35"][conditions.compressor_speed]
  else:
    if "cap35" in system.kwargs:
      system.model_data["cap35"][conditions.compressor_speed] = system.kwargs["cap35"][conditions.compressor_speed]
    else:
      cap47 = system.net_heating_capacity_rated[conditions.compressor_speed]
      cap17 = title24_get_cap17(conditions, system)
      cap35 = cap17 + 0.6*(cap47 - cap17)
      if system.defrost.strategy != DefrostStrategy.NONE:
        cap35 *= 0.9
      system.model_data["cap35"][conditions.compressor_speed] = cap35
    return system.model_data["cap35"][conditions.compressor_speed]

def title24_gross_steady_state_heating_capacity(conditions, system):
  T_odb = convert(conditions.outdoor.db,"K","°F") # Title 24 curves use °F
  cap47 = system.net_heating_capacity_rated[conditions.compressor_speed]
  cap17 = title24_get_cap17(conditions, system)
  slope = (cap47 - cap17)/(47.0 - 17.0)
  return cap17 + slope*(T_odb - 17.0) - system.heating_fan_power_rated[conditions.compressor_speed]

def title24_gross_integrated_heating_capacity(conditions, system):
  T_odb = convert(conditions.outdoor.db,"K","°F") # Title 24 curves use °F
  cap47 = system.net_heating_capacity_rated[conditions.compressor_speed]
  cap17 = title24_get_cap17(conditions, system)
  cap35 = title24_get_cap35(conditions, system)
  if system.defrost.in_defrost(conditions) and (T_odb > 17.0 and T_odb < 45.0):
    slope = (cap35 - cap17)/(35.0 - 17.0)
  else:
    slope = (cap47 - cap17)/(47.0 - 17.0)
  return cap17 + slope*(T_odb - 17.0) - system.heating_fan_power_rated[conditions.compressor_speed]

def title24_net_heating_cop_rated(hspf):
  return 0.3225*hspf + 0.9099

def title24_check_hspf(conditions, system, cop17):
  # Calculate region 4 HSPF
  cap47 = system.net_heating_capacity_rated[conditions.compressor_speed]
  cop47 = system.net_heating_cop_rated[conditions.compressor_speed]
  inp47 = cap47/cop47
  cap35 = title24_get_cap35(conditions, system)
  cap17 = title24_get_cap17(conditions, system)
  inp17 = cap17/cop17

  if "cop35" in system.kwargs:
    cop35 = system.kwargs["cop35"][conditions.compressor_speed]
    system.model_data["cop35"][conditions.compressor_speed] = cop35
    inp35 = cap35/cop35
  else:
    inp35 = inp17 + 0.6*(inp47 - inp17)
    if system.defrost.strategy != DefrostStrategy.NONE:
      inp35 *= 0.985
    cop35 = cap35/inp35
    system.model_data["cop35"][conditions.compressor_speed] = cop35

  out_tot = 0
  inp_tot = 0

  T_bins = [62.0, 57.0, 52.0, 47.0, 42.0, 37.0, 32.0, 27.0, 22.0, 17.0, 12.0, 7.0, 2.0, -3.0, -8.0]
  frac_hours = [0.132, 0.111, 0.103, 0.093, 0.100, 0.109, 0.126, 0.087, 0.055, 0.036, 0.026, 0.013, 0.006, 0.002, 0.001]

  T_design = 5.0
  T_edb = 65.0
  C = 0.77  # AHRI "correction factor"
  T_off = 0.0  # low temp cut-out "off" temp (F)
  T_on = 5.0  # low temp cut-out "on" temp (F)
  dHRmin = cap47

  for i, T_odb in enumerate(T_bins):
    bL = ((T_edb - T_odb) / (T_edb - T_design)) * C * dHRmin

    if (T_odb > 17.0 and T_odb < 45.0):
      cap_slope = (cap35 - cap17)/(35.0 - 17.0)
      inp_slope = (inp35 - inp17)/(35.0 - 17.0)
    else:
      cap_slope = (cap47 - cap17)/(47.0 - 17.0)
      inp_slope = (inp47 - inp17)/(47.0 - 17.0)
    cap = cap17 + cap_slope*(T_odb - 17.0)
    inp = inp17 + inp_slope*(T_odb - 17.0)

    x_t = min(bL/cap, 1.0)
    PLF = 1.0 - (system.c_d_heating * (1.0 - x_t))
    if T_odb <= T_off or cap/inp < 1.0:
      sigma_t = 0.0
    elif T_odb <= T_on:
      sigma_t = 0.5
    else:
      sigma_t = 1.0

    inp_tot += x_t*inp*sigma_t/PLF*frac_hours[i] + (bL - (x_t*cap*sigma_t))*frac_hours[i]
    out_tot += bL*frac_hours[i]

  return convert(out_tot/inp_tot,"","Btu/Wh")

def title24_cop47_rated(hspf):
  return 0.3225*hspf + 0.9099

def title24_c_d_heating(hspf):
  return max(min(.25 - 0.2*(hspf-6.8)/(10.0-6.8),0.25),0.05)

def title24_calculate_cops(conditions, system):
  if "cop35" not in system.model_data:
    system.model_data["cop35"] = [None]*system.number_of_speeds

  if "cop17" not in system.model_data:
    system.model_data["cop17"] = [None]*system.number_of_speeds

  hspf = system.kwargs["input_hspf"]
  root_fn = lambda cop17 : title24_check_hspf(conditions, system, cop17) - hspf
  cop17_guess = 3.0 #0.2186*hspf + 0.6734
  system.model_data["cop17"][conditions.compressor_speed] = optimize.newton(root_fn, cop17_guess)

def title24_get_cop35(conditions, system):
  if "cop35" not in system.model_data:
    title24_calculate_cops(conditions, system)

  return system.model_data["cop35"][conditions.compressor_speed]

def title24_get_cop17(conditions, system):
  if "cop17" not in system.model_data:
    title24_calculate_cops(conditions, system)

  return system.model_data["cop17"][conditions.compressor_speed]

def title24_gross_steady_state_heating_power(conditions, system):
  T_odb = convert(conditions.outdoor.db,"K","°F") # Title 24 curves use °F
  cap47 = system.net_heating_capacity_rated[conditions.compressor_speed]
  cap17 = title24_get_cap17(conditions, system)

  cop47 = system.net_heating_cop_rated[conditions.compressor_speed]
  cop17 = title24_get_cop17(conditions, system)

  inp47 = cap47/cop47
  inp17 = cap17/cop17

  slope = (inp47 - inp17)/(47.0 - 17.0)
  return inp17 + slope*(T_odb - 17.0) - system.heating_fan_power_rated[conditions.compressor_speed]

def title24_gross_integrated_heating_power(conditions, system):
  T_odb = convert(conditions.outdoor.db,"K","°F") # Title 24 curves use °F
  cap47 = system.net_heating_capacity_rated[conditions.compressor_speed]
  cap35 = title24_get_cap35(conditions, system)
  cap17 = title24_get_cap17(conditions, system)

  cop47 = system.net_heating_cop_rated[conditions.compressor_speed]
  cop35 = title24_get_cop35(conditions, system)
  cop17 = title24_get_cop17(conditions, system)

  inp47 = cap47/cop47
  inp35 = cap35/cop35
  inp17 = cap17/cop17

  if system.defrost.in_defrost(conditions) and (T_odb > 17.0 and T_odb < 45.0):
    slope = (inp35 - inp17)/(35.0 - 17.0)
  else:
    slope = (inp47 - inp17)/(47.0 - 17.0)
  return inp17 + slope*(T_odb - 17.0) - system.heating_fan_power_rated[conditions.compressor_speed]

# Unified RESNET Model
resnet_gross_cooling_power = cutler_gross_cooling_power
resnet_gross_total_cooling_capacity = cutler_gross_total_cooling_capacity
resnet_gross_sensible_cooling_capacity = energyplus_gross_sensible_cooling_capacity
resnet_shr_rated = title24_shr
resnet_gross_steady_state_heating_capacity = cutler_gross_steady_state_heating_capacity
resnet_gross_integrated_heating_capacity = epri_gross_integrated_heating_capacity
resnet_gross_steady_state_heating_power = cutler_gross_steady_state_heating_power
resnet_gross_integrated_heating_power = epri_gross_integrated_heating_power<|MERGE_RESOLUTION|>--- conflicted
+++ resolved
@@ -12,58 +12,34 @@
 # NREL Model
 '''Based on Cutler et al, but also includes internal EnergyPlus calculations'''
 
-<<<<<<< HEAD
 def cutler_gross_cooling_power(conditions, system):
-  T_iwb = convert(conditions.indoor.get_wb(),"K","°F") # Cutler curves use °F
-  T_odb = convert(conditions.outdoor.db,"K","°F") # Cutler curves use °F
-=======
-def cutler_cooling_power(conditions, power_scalar):
   T_iwb = to_u(conditions.indoor.get_wb(),"°F") # Cutler curves use °F
   T_odb = to_u(conditions.outdoor.db,"°F") # Cutler curves use °F
->>>>>>> 10e1ea32
   eir_FT = calc_biquad([-3.437356399, 0.136656369, -0.001049231, -0.0079378, 0.000185435, -0.0001441], T_iwb, T_odb)
   eir_FF = calc_quad([1.143487507, -0.13943972, -0.004047787], conditions.air_mass_flow_fraction)
   cap_FT = calc_biquad([3.68637657, -0.098352478, 0.000956357, 0.005838141, -0.0000127, -0.000131702], T_iwb, T_odb)
   cap_FF = calc_quad([0.718664047, 0.41797409, -0.136638137], conditions.air_mass_flow_fraction)
   return eir_FF*cap_FF*eir_FT*cap_FT*system.gross_total_cooling_capacity_rated[conditions.compressor_speed]/system.gross_cooling_cop_rated[conditions.compressor_speed]
 
-<<<<<<< HEAD
 def cutler_gross_total_cooling_capacity(conditions, system):
-  T_iwb = convert(conditions.indoor.get_wb(),"K","°F") # Cutler curves use °F
-  T_odb = convert(conditions.outdoor.db,"K","°F") # Cutler curves use °F
-=======
-def cutler_total_cooling_capacity(conditions, capacity_scalar):
   T_iwb = to_u(conditions.indoor.get_wb(),"°F") # Cutler curves use °F
   T_odb = to_u(conditions.outdoor.db,"°F") # Cutler curves use °F
->>>>>>> 10e1ea32
   cap_FT = calc_biquad([3.68637657, -0.098352478, 0.000956357, 0.005838141, -0.0000127, -0.000131702], T_iwb, T_odb)
   cap_FF = calc_quad([0.718664047, 0.41797409, -0.136638137], conditions.air_mass_flow_fraction)
   return cap_FF*cap_FT*system.gross_total_cooling_capacity_rated[conditions.compressor_speed]
 
-<<<<<<< HEAD
 def cutler_gross_steady_state_heating_power(conditions, system):
-  T_idb = convert(conditions.indoor.db,"°K","°F") # Cutler curves use °F
-  T_odb = convert(conditions.outdoor.db,"K","°F") # Cutler curves use °F
-=======
-def cutler_steady_state_heating_power(conditions, power_scalar):
   T_idb = to_u(conditions.indoor.db,"°F") # Cutler curves use °F
   T_odb = to_u(conditions.outdoor.db,"°F") # Cutler curves use °F
->>>>>>> 10e1ea32
   eir_FT = calc_biquad([0.718398423,0.003498178, 0.000142202, -0.005724331, 0.00014085, -0.000215321], T_idb, T_odb)
   eir_FF = calc_quad([2.185418751, -1.942827919, 0.757409168], conditions.air_mass_flow_fraction)
   cap_FT = calc_biquad([0.566333415, -0.000744164, -0.0000103, 0.009414634, 0.0000506, -0.00000675], T_idb, T_odb)
   cap_FF = calc_quad([0.694045465, 0.474207981, -0.168253446], conditions.air_mass_flow_fraction)
   return eir_FF*cap_FF*eir_FT*cap_FT*system.gross_heating_capacity_rated[conditions.compressor_speed]/system.gross_heating_cop_rated[conditions.compressor_speed]
 
-<<<<<<< HEAD
 def cutler_gross_steady_state_heating_capacity(conditions, system):
-  T_idb = convert(conditions.indoor.db,"°K","°F") # Cutler curves use °F
-  T_odb = convert(conditions.outdoor.db,"K","°F") # Cutler curves use °F
-=======
-def cutler_steady_state_heating_capacity(conditions, capacity_scalar):
   T_idb = to_u(conditions.indoor.db,"°F") # Cutler curves use °F
   T_odb = to_u(conditions.outdoor.db,"°F") # Cutler curves use °F
->>>>>>> 10e1ea32
   cap_FT = calc_biquad([0.566333415, -0.000744164, -0.0000103, 0.009414634, 0.0000506, -0.00000675], T_idb, T_odb)
   cap_FF = calc_quad([0.694045465, 0.474207981, -0.168253446], conditions.air_mass_flow_fraction)
   return cap_FF*cap_FT*system.gross_heating_capacity_rated[conditions.compressor_speed]
@@ -77,13 +53,8 @@
     else:
         heating_capacity_multiplier = 0.875*(1 - t_defrost)
 
-<<<<<<< HEAD
     if system.defrost.strategy == DefrostStrategy.REVERSE_CYCLE:
-        Q_defrost_indoor_u = 0.01*(7.222 - convert(conditions.outdoor.db,"°K","°C"))*(system.gross_heating_capacity_rated[conditions.compressor_speed]/1.01667)
-=======
-    if defrost.strategy == DefrostStrategy.REVERSE_CYCLE:
-        Q_defrost_indoor_u = 0.01*(7.222 - to_u(conditions.outdoor.db,"°C"))*(capacity_scalar/1.01667)
->>>>>>> 10e1ea32
+        Q_defrost_indoor_u = 0.01*(7.222 - to_u(conditions.outdoor.db,"°C"))*(system.gross_heating_capacity_rated[conditions.compressor_speed]/1.01667)
     else:
         Q_defrost_indoor_u = 0
 
@@ -101,13 +72,8 @@
     else:
       input_power_multiplier = 0.954*(1 - t_defrost)
 
-<<<<<<< HEAD
     if system.defrost.strategy == DefrostStrategy.REVERSE_CYCLE:
-      T_iwb = convert(conditions.indoor.wb,"K","°C")
-=======
-    if defrost.strategy == DefrostStrategy.REVERSE_CYCLE:
       T_iwb = to_u(conditions.indoor.wb,"°C")
->>>>>>> 10e1ea32
       T_odb = conditions.outdoor.db_C
       defEIRfT = calc_biquad([0.1528, 0, 0, 0, 0, 0], T_iwb, T_odb) # TODO: Check assumption from BEopt
       P_defrost = defEIRfT*(system.gross_heating_capacity_rated[conditions.compressor_speed]/1.01667)
@@ -160,17 +126,10 @@
     coeffs[11]
 
 def title24_shr(conditions):
-<<<<<<< HEAD
-  T_iwb = convert(conditions.indoor.get_wb(),"K","°F") # Title 24 curves use °F
-  T_odb = convert(conditions.outdoor.db,"K","°F") # Title 24 curves use °F
-  T_idb = convert(conditions.indoor.db,"K","°F") # Title 24 curves use °F
-  CFM_per_ton = convert(conditions.std_air_vol_flow_per_capacity,"m**3/W/s","cu_ft/min/ton_of_refrigeration")
-=======
   T_iwb = to_u(conditions.indoor.get_wb(),"°F") # Cutler curves use °F
   T_odb = to_u(conditions.outdoor.db,"°F") # Title 24 curves use °F
   T_idb = to_u(conditions.indoor.db,"°F") # Title 24 curves use °F
   CFM_per_ton = to_u(conditions.std_air_vol_flow_per_capacity,"cu_ft/min/ton_of_refrigeration")
->>>>>>> 10e1ea32
   coeffs = [0.0242020,-0.0592153,0.0012651,0.0016375,0,0,0,-0.0000165,0,0.0002021,0,1.5085285]
   SHR = CA_regression(coeffs,T_iwb,T_odb,T_idb,CFM_per_ton)
   return min(1.0, SHR)
@@ -189,17 +148,17 @@
 
 def title24_fan_efficacy_rated(flow_per_capacity, motor_type=MotorType.PSC):
   if motor_type == MotorType.PSC:
-    power_per_capacity = u(500,'(Btu/h)/ton_of_refrigeration')
-  else:
-    power_per_capacity = u(283,'(Btu/h)/ton_of_refrigeration')
+    power_per_capacity = fr_u(500,'(Btu/h)/ton_of_refrigeration')
+  else:
+    power_per_capacity = fr_u(283,'(Btu/h)/ton_of_refrigeration')
   return power_per_capacity/flow_per_capacity
 
 def title24_gross_total_cooling_capacity(conditions, system):
   shr = title24_shr(conditions)
-  T_iwb = convert(conditions.indoor.get_wb(),"K","°F") # Title 24 curves use °F
-  T_odb = convert(conditions.outdoor.db,"K","°F") # Title 24 curves use °F
-  T_idb = convert(conditions.indoor.db,"K","°F") # Title 24 curves use °F
-  CFM_per_ton = convert(conditions.std_air_vol_flow_per_capacity,"m**3/W/s","cu_ft/min/ton_of_refrigeration")
+  T_iwb = to_u(conditions.indoor.get_wb(),"°F") # Title 24 curves use °F
+  T_odb = to_u(conditions.outdoor.db,"°F") # Title 24 curves use °F
+  T_idb = to_u(conditions.indoor.db,"°F") # Title 24 curves use °F
+  CFM_per_ton = to_u(conditions.std_air_vol_flow_per_capacity,"cu_ft/min/ton_of_refrigeration")
   if shr < 1:
     coeffs = [0,0.009645900,0.002536900,0.000171500,0,0,-0.000095900,0.000008180,-0.000007550,0.000105700,-53.542300000,0.381567150]
   else: # shr == 1
@@ -211,14 +170,14 @@
 
 def title24_gross_cooling_power(conditions, system):
   shr = title24_shr(conditions)
-  T_iwb = convert(conditions.indoor.get_wb(),"K","°F") # Title 24 curves use °F
-  T_odb = convert(conditions.outdoor.db,"K","°F") # Title 24 curves use °F
-  T_idb = convert(conditions.indoor.db,"K","°F") # Title 24 curves use °F
-  CFM_per_ton = convert(conditions.std_air_vol_flow_per_capacity,"m**3/W/s","cu_ft/min/ton_of_refrigeration")
+  T_iwb = to_u(conditions.indoor.get_wb(),"°F") # Title 24 curves use °F
+  T_odb = to_u(conditions.outdoor.db,"°F") # Title 24 curves use °F
+  T_idb = to_u(conditions.indoor.db,"°F") # Title 24 curves use °F
+  CFM_per_ton = to_u(conditions.std_air_vol_flow_per_capacity,"cu_ft/min/ton_of_refrigeration")
   cap95 = system.net_total_cooling_capacity_rated[conditions.compressor_speed]
   q_fan = system.cooling_fan_power_rated[conditions.compressor_speed]
   if T_odb < 95.0:
-    seer = u(system.kwargs["input_seer"],'Btu/Wh')
+    seer = fr_u(system.kwargs["input_seer"],'Btu/Wh')
     if shr < 1:
       seer_coeffs = [0,-0.0202256,0.0236703,-0.0006638,0,0,-0.0001841,0.0000214,-0.00000812,0.0002971,-27.95672,0.209951063]
       cap_coeffs = [0,0.009645900,0.002536900,0.000171500,0,0,-0.000095900,0.000008180,-0.000007550,0.000105700,-53.542300000,0.381567150]
@@ -306,14 +265,14 @@
     return system.model_data["cap35"][conditions.compressor_speed]
 
 def title24_gross_steady_state_heating_capacity(conditions, system):
-  T_odb = convert(conditions.outdoor.db,"K","°F") # Title 24 curves use °F
+  T_odb = to_u(conditions.outdoor.db,"°F") # Title 24 curves use °F
   cap47 = system.net_heating_capacity_rated[conditions.compressor_speed]
   cap17 = title24_get_cap17(conditions, system)
   slope = (cap47 - cap17)/(47.0 - 17.0)
   return cap17 + slope*(T_odb - 17.0) - system.heating_fan_power_rated[conditions.compressor_speed]
 
 def title24_gross_integrated_heating_capacity(conditions, system):
-  T_odb = convert(conditions.outdoor.db,"K","°F") # Title 24 curves use °F
+  T_odb = to_u(conditions.outdoor.db,"°F") # Title 24 curves use °F
   cap47 = system.net_heating_capacity_rated[conditions.compressor_speed]
   cap17 = title24_get_cap17(conditions, system)
   cap35 = title24_get_cap35(conditions, system)
@@ -383,7 +342,7 @@
     inp_tot += x_t*inp*sigma_t/PLF*frac_hours[i] + (bL - (x_t*cap*sigma_t))*frac_hours[i]
     out_tot += bL*frac_hours[i]
 
-  return convert(out_tot/inp_tot,"","Btu/Wh")
+  return to_u(out_tot/inp_tot,"Btu/Wh")
 
 def title24_cop47_rated(hspf):
   return 0.3225*hspf + 0.9099
@@ -416,7 +375,7 @@
   return system.model_data["cop17"][conditions.compressor_speed]
 
 def title24_gross_steady_state_heating_power(conditions, system):
-  T_odb = convert(conditions.outdoor.db,"K","°F") # Title 24 curves use °F
+  T_odb = to_u(conditions.outdoor.db,"°F") # Title 24 curves use °F
   cap47 = system.net_heating_capacity_rated[conditions.compressor_speed]
   cap17 = title24_get_cap17(conditions, system)
 
@@ -430,7 +389,7 @@
   return inp17 + slope*(T_odb - 17.0) - system.heating_fan_power_rated[conditions.compressor_speed]
 
 def title24_gross_integrated_heating_power(conditions, system):
-  T_odb = convert(conditions.outdoor.db,"K","°F") # Title 24 curves use °F
+  T_odb = to_u(conditions.outdoor.db,"°F") # Title 24 curves use °F
   cap47 = system.net_heating_capacity_rated[conditions.compressor_speed]
   cap35 = title24_get_cap35(conditions, system)
   cap17 = title24_get_cap17(conditions, system)
