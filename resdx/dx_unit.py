--- conflicted
+++ resolved
@@ -108,37 +108,21 @@
                     gross_sensible_cooling_capacity_fn=resnet_sensible_cooling_capacity,
                     gross_cooling_power_fn=resnet_cooling_power,
                     shr_rated_fn=resnet_shr_rated,
-<<<<<<< HEAD
                     c_d_cooling=0.1,
-                    fan_eff_cooling_rated=[u(0.25,'W/(cu_ft/min)')],
+                    fan_eff_cooling_rated=[fr_u(0.25,'W/(cu_ft/min)')],
                     gross_cooling_cop_rated=[3.72],
-                    flow_rated_per_cap_cooling_rated = [u(375.0,"(cu_ft/min)/ton_of_refrigeration")], # TODO: Check assumption (varies by climate?)
-                    net_total_cooling_capacity_rated=[u(3.0,'ton_of_refrigeration')],
-=======
-                    c_d_cooling=0.2,
-                    fan_eff_cooling_rated=[fr_u(0.365,'W/(cu_ft/min)')],
-                    gross_cooling_cop_rated=[3.0],
-                    flow_rated_per_cap_cooling_rated = [fr_u(360.0,"(cu_ft/min)/ton_of_refrigeration")], # TODO: Check assumption (varies by climate?)
+                    flow_rated_per_cap_cooling_rated = [fr_u(375.0,"(cu_ft/min)/ton_of_refrigeration")], # TODO: Check assumption (varies by climate?)
                     net_total_cooling_capacity_rated=[fr_u(3.0,'ton_of_refrigeration')],
->>>>>>> b603f34c
                     gross_steady_state_heating_capacity_fn=resnet_steady_state_heating_capacity,
                     gross_integrated_heating_capacity_fn=resnet_integrated_heating_capacity,
                     gross_steady_state_heating_power_fn=resnet_steady_state_heating_power,
                     gross_integrated_heating_power_fn=resnet_integrated_heating_power,
                     defrost=Defrost(),
-<<<<<<< HEAD
                     c_d_heating=0.142,
-                    fan_eff_heating_rated=[u(0.25,'W/(cu_ft/min)')],
+                    fan_eff_heating_rated=[fr_u(0.25,'W/(cu_ft/min)')],
                     gross_heating_cop_rated=[3.88],
-                    flow_rated_per_cap_heating_rated = [u(375.0,"(cu_ft/min)/ton_of_refrigeration")], # TODO: Check assumption
-                    net_heating_capacity_rated=[u(3.0,'ton_of_refrigeration')],
-=======
-                    c_d_heating=0.2,
-                    fan_eff_heating_rated=[fr_u(0.365,'W/(cu_ft/min)')],
-                    gross_heating_cop_rated=[2.5],
-                    flow_rated_per_cap_heating_rated = [fr_u(360.0,"(cu_ft/min)/ton_of_refrigeration")], # TODO: Check assumption
+                    flow_rated_per_cap_heating_rated = [fr_u(375.0,"(cu_ft/min)/ton_of_refrigeration")], # TODO: Check assumption
                     net_heating_capacity_rated=[fr_u(3.0,'ton_of_refrigeration')],
->>>>>>> b603f34c
                     cycling_method = CyclingMethod.BETWEEN_LOW_FULL,
                     heating_off_temperature = fr_u(10.0,"°F"), # TODO: Check value taken from Scott's script single-stage
                     heating_on_temperature = fr_u(14.0,"°F")): # TODO: Check value taken from Scott's script single-stage
